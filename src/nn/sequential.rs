--- conflicted
+++ resolved
@@ -10,11 +10,7 @@
 pub struct Sequential(Vec<Mod<dyn Module<Tensor, Tensor>>>);
 
 #[derive(Debug, CallableModule, Default)]
-<<<<<<< HEAD
 pub struct NamedSequential(Vec<(String, Mod<dyn Module>)>);
-=======
-pub struct NamedSequential(BTreeMap<String, Mod<dyn Module<Tensor, Tensor>>>);
->>>>>>> 55955f20
 
 impl Deref for Sequential {
     type Target = Vec<Mod<dyn Module<Tensor, Tensor>>>;
@@ -37,11 +33,7 @@
 }
 
 impl Deref for NamedSequential {
-<<<<<<< HEAD
     type Target = Vec<(String, Mod<dyn Module>)>;
-=======
-    type Target = BTreeMap<String, Mod<dyn Module<Tensor, Tensor>>>;
->>>>>>> 55955f20
 
     fn deref(&self) -> &Self::Target {
         &self.0
@@ -60,19 +52,16 @@
     }
 }
 
-<<<<<<< HEAD
 impl From<Vec<(String, Mod<dyn Module>)>> for NamedSequential {
     fn from(seq: Vec<(String, Mod<dyn Module>)>) -> Self {
-=======
-impl From<BTreeMap<String, Mod<dyn Module<Tensor, Tensor>>>> for NamedSequential {
-    fn from(seq: BTreeMap<String, Mod<dyn Module<Tensor, Tensor>>>) -> Self {
->>>>>>> 55955f20
         NamedSequential(seq)
     }
 }
 
 impl FromIterator<(String, Mod<dyn Module<Tensor, Tensor>>)> for NamedSequential {
-    fn from_iter<I: IntoIterator<Item = (String, Mod<dyn Module<Tensor, Tensor>>)>>(iter: I) -> Self {
+    fn from_iter<I: IntoIterator<Item = (String, Mod<dyn Module<Tensor, Tensor>>)>>(
+        iter: I,
+    ) -> Self {
         NamedSequential(iter.into_iter().collect())
     }
 }

use std::collections::BTreeMap;
use std::sync::Arc;

use image::DynamicImage;
use raddar::dataset::{
<<<<<<< HEAD
    image_mappings, sample_mapping, DataLoaderConfigBuilder, Dataset, DynImageDataset,
    LoadFromImageFolder, TensorDataset,
=======
    image_mappings, DataLoaderConfigBuilder, Dataset, DynImageDataset,
    LoadFromImageFolder, TensorDataset, UnsupervisedTensorDataset,
>>>>>>> 49b74370
};
use raddar::nn::embedding::{Embedding, OneHot};
use raddar::nn::{
    alexnet, resnet50, vgg, BatchNorm1dBuilder, BatchNorm2dBuilder, BatchNorm3dBuilder,
    LayerNormBuilder, LinearBuilder, MaxPooling1DBuilder, Trainable, VggType,
};
use raddar::optim::{
    AdamBuilder, CosineAnnealingLRBuilder, Optimizer, RMSPropBuilder, StepLRBuilder,
};
use raddar::{assert_tensor_eq, seq, tensor};

use tch::{Device, Kind, Reduction, Tensor};

#[test]
fn sequential_test() {
    let inputs =
        tensor!([[1.0], [3.0], [5.0], [4.0], [8.0], [10.0], [2.0], [6.0]]).to(tch::Device::Cuda(0));
    let labels = tensor!([[4.0], [10.0], [16.], [13.0], [25.], [31.], [7.], [19.0]])
        .to(tch::Device::Cuda(0));

    let model = seq!(
        LinearBuilder::default().input_dim(1).output_dim(1).build(),
        // LeakyReLU::new(0.01),
        LinearBuilder::default().input_dim(1).output_dim(1).build(),
    );
    model.to(tch::Device::Cuda(0));
    let mut optimizer = Optimizer::new(
        &model,
        RMSPropBuilder::default().build(),
        Some(StepLRBuilder::default().build()),
    );
    for _epoch in 1..=5000 {
        model.zero_grad();
        let loss = model(&inputs).mse_loss(&labels, Reduction::Mean);
        loss.backward();
        optimizer.step();
    }
    model(&inputs).print();
}

#[test]
fn embedding_test() {
    let inputs = tensor!([1i64, 2, 3, 4, 5]);
    let one_hot = OneHot::new(6);
    one_hot(&inputs).print();

    let embedding = Embedding::new(6, 3);
    embedding(&inputs).print();
}

#[test]
fn pooling_test() {
    let inputs = tensor!([[1.0, 2.0, 3.0], [4.0, 5.0, 6.0], [7.0, 8.0, 9.0]]);
    let model = MaxPooling1DBuilder::default()
        .kernel_size([2])
        .stride([1])
        .build();
    let output = model(&inputs);
    assert_tensor_eq!(output, tensor!([[2., 3.], [5., 6.], [8., 9.]]));
}

#[test]
fn alexnet_test() {
    let num_classes = 100;
    let inputs = Tensor::rand(&[1, 3, 224, 224], (Kind::Double, Device::Cpu));
    let net = alexnet(num_classes, 0.5, true);
    let output = net(&inputs);
    assert!(output.size2().unwrap().1 == num_classes);
}

#[test]
fn batchnorm_test() {
    let bn1d_2 = BatchNorm1dBuilder::default()
        .num_features(4)
        .affine(false)
        .build();
    let input1 = tensor!([[2., 3., 4., 5.], [3., 4., 5., 6.], [4., 5., 6., 7.]]);
    let _output1 = bn1d_2(&input1);

    let bn1d_3 = BatchNorm1dBuilder::default().num_features(2).build();
    let input2 = tensor!([
        [[2., 3., 4., 5.], [2., 3., 4., 5.]],
        [[2., 3., 4., 5.], [2., 3., 4., 5.]]
    ]);
    let _output2 = bn1d_3(&input2);

    let bn2d = BatchNorm2dBuilder::default().num_features(3).build();
    let input3 = Tensor::ones(&[6, 3, 5, 14], (Kind::Double, Device::Cpu));
    let _output3 = bn2d(&input3);

    let bn3d = BatchNorm3dBuilder::default().num_features(8).build();
    let input4 = Tensor::ones(&[6, 8, 5, 14, 11], (Kind::Double, Device::Cpu));
    let _output4 = bn3d(&input4);
}
#[test]
fn layernorm() {
    let ln = LayerNormBuilder::default()
        .shape(Box::new([3, 5, 2]))
        .build();
    let input = Tensor::ones(&[6, 3, 5, 2], (Kind::Double, Device::Cpu));
    ln(&input).print();
}

#[test]
fn vgg_test() {
    let num_classes = 100;
    let inputs = Tensor::rand(&[1, 3, 224, 224], (Kind::Double, Device::Cpu));
    let net = vgg(VggType::Vgg11, num_classes, 0.5, true);
    let output = net(&inputs);
    assert!(output.size2().unwrap().1 == num_classes);
}

#[test]
fn resnet_test() {
    let num_classes = 100;
    let inputs = Tensor::rand(&[1, 3, 224, 224], (Kind::Double, Device::Cpu));
    let net = resnet50(num_classes);
    let output = net(&inputs);
    assert!(output.size2().unwrap().1 == num_classes);
}
#[test]
fn cifar10_test() {
    let num_classes = 10;
    let model = resnet50(num_classes);
    let mut optimizer = Optimizer::new(
        &model,
        AdamBuilder::default().learning_rate(0.01).build(),
        Some(CosineAnnealingLRBuilder::default().build()),
    );
    let classes_vec = vec![
        (0, "airplane".to_string()),
        (1, "automobile".to_string()),
        (2, "bird".to_string()),
        (3, "cat".to_string()),
        (4, "deer".to_string()),
        (5, "dog".to_string()),
        (6, "frog".to_string()),
        (7, "horse".to_string()),
        (8, "ship".to_string()),
        (9, "truck".to_string()),
    ];
    let classes_map: BTreeMap<_, _> = classes_vec.into_iter().collect();
    let mut cifar_dataset = TensorDataset::default();
    for (id, class) in &classes_map {
        let root_path = "dataset/cifar10/train/";
        let id = id.to_owned();

        let temp_dataset: TensorDataset =
            DynImageDataset::from_image_folder(&(root_path.to_owned() + class), ())
                .map::<DynImageDataset, _>(image_mappings::resize(224, 224))
                .map::<UnsupervisedTensorDataset, _>(image_mappings::to_tensor(DynamicImage::into_rgb32f))
                .map(move |inputs: Arc<Tensor>| {
                    let new_inputs = inputs.permute(&[2, 0, 1]);
                    (Arc::new(new_inputs), Arc::new(tensor!([id])))
                });

        cifar_dataset = cifar_dataset
            .into_iter()
            .chain(temp_dataset.into_iter())
            .collect();
        println!("Class {} is loaded.", *class);
    }
    let cifar_dataloader = cifar_dataset.into_loader(
        DataLoaderConfigBuilder::default()
            .batch_size(32)
            .shuffle(true)
            .build()
            .unwrap(),
    );
    println!("DataLoader is prepared.");
    let onehot = OneHot::new(10);
    for _ in 1..5 {
        let epoch_loader = cifar_dataloader.clone();
        for (img, label) in epoch_loader {
            // label.print();
            model.zero_grad();
            let loss = model(&img.to_kind(Kind::Double)).mse_loss(
                &(onehot)(&label.to_kind(Kind::Int64)).to_kind(Kind::Double),
                Reduction::Mean,
            );
            loss.backward();
            loss.print();
            optimizer.step();
        }
    }
}<|MERGE_RESOLUTION|>--- conflicted
+++ resolved
@@ -3,13 +3,8 @@
 
 use image::DynamicImage;
 use raddar::dataset::{
-<<<<<<< HEAD
-    image_mappings, sample_mapping, DataLoaderConfigBuilder, Dataset, DynImageDataset,
-    LoadFromImageFolder, TensorDataset,
-=======
-    image_mappings, DataLoaderConfigBuilder, Dataset, DynImageDataset,
-    LoadFromImageFolder, TensorDataset, UnsupervisedTensorDataset,
->>>>>>> 49b74370
+    image_mappings, DataLoaderConfigBuilder, Dataset, DynImageDataset, LoadFromImageFolder,
+    TensorDataset, UnsupervisedTensorDataset,
 };
 use raddar::nn::embedding::{Embedding, OneHot};
 use raddar::nn::{
@@ -160,7 +155,9 @@
         let temp_dataset: TensorDataset =
             DynImageDataset::from_image_folder(&(root_path.to_owned() + class), ())
                 .map::<DynImageDataset, _>(image_mappings::resize(224, 224))
-                .map::<UnsupervisedTensorDataset, _>(image_mappings::to_tensor(DynamicImage::into_rgb32f))
+                .map::<UnsupervisedTensorDataset, _>(image_mappings::to_tensor(
+                    DynamicImage::into_rgb32f,
+                ))
                 .map(move |inputs: Arc<Tensor>| {
                     let new_inputs = inputs.permute(&[2, 0, 1]);
                     (Arc::new(new_inputs), Arc::new(tensor!([id])))

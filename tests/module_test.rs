use std::collections::BTreeMap;
use std::sync::Arc;

use image::DynamicImage;
use raddar::dataset::{
    image_mappings, DataLoaderConfigBuilder, Dataset, DynImageDataset, LoadFromImageFolder,
    TensorDataset, UnsupervisedTensorDataset,
};
use raddar::nn::embedding::{Embedding, OneHot};
use raddar::nn::{
    alexnet, resnet50, vgg, BatchNorm1dBuilder, BatchNorm2dBuilder, BatchNorm3dBuilder,
    LayerNormBuilder, LinearBuilder, MaxPooling1DBuilder, Trainable, VggType,
};
use raddar::optim::{
<<<<<<< HEAD
    cosine_annealing_lr, opt_with_sched, rmsprop, Optimizer, RMSPropBuilder, StepLRBuilder,
=======
    gradient_descent, ConstantScheduler, Optimizer,
    RMSPropBuilder, StepLRBuilder,
>>>>>>> d5d35a34
};
use raddar::{assert_tensor_eq, named_seq, seq, tensor};

use tch::{no_grad, Device, Kind, Reduction, Tensor};

#[test]
fn sequential_test() {
    let inputs =
        tensor!([[1.0], [3.0], [5.0], [4.0], [8.0], [10.0], [2.0], [6.0]]).to(tch::Device::Cuda(0));
    let labels = tensor!([[4.0], [10.0], [16.], [13.0], [25.], [31.], [7.], [19.0]])
        .to(tch::Device::Cuda(0));

    let model = seq!(
        LinearBuilder::default().input_dim(1).output_dim(1).build(),
        // LeakyReLU::new(0.01),
    )
    .to(tch::Device::Cuda(0));
    model.module_mut().push(LinearBuilder::default().input_dim(1).output_dim(1).build());
    assert!(model.parameters().contains_key("1.weight"));
    let mut optimizer = Optimizer::new(
        // TODO: Replace training parameters with all the parameters of the model
        model.training_parameters(),
        RMSPropBuilder::default().build(),
        Some(StepLRBuilder::default().build()),
    );
    for _epoch in 1..=5000 {
        model.zero_grad();
        let loss = model(&inputs).mse_loss(&labels, Reduction::Mean);
        loss.backward();
        optimizer.step();
    }
    model(&inputs).print();

    let model = named_seq!(
        "linear1" => LinearBuilder::default().input_dim(1).output_dim(1).build(),
        "linear2" => LinearBuilder::default().input_dim(1).output_dim(1).build(),
    )
    .to(tch::Device::Cuda(0));
    let mut optimizer = Optimizer::new(
        model.training_parameters(),
        RMSPropBuilder::default().build(),
        Some(StepLRBuilder::default().build()),
    );
    for _epoch in 1..=5000 {
        model.zero_grad();
        let loss = model(&inputs).mse_loss(&labels, Reduction::Mean);
        loss.backward();
        optimizer.step();
    }
    model(&inputs).print();
}

#[test]
fn embedding_test() {
    let inputs = tensor!([1i64, 2, 3, 4, 5]);
    let one_hot = OneHot::new(6);
    one_hot(&inputs).print();
    let embedding = Embedding::new(6, 3);
    embedding(&inputs).print();
}

#[test]
fn pooling_test() {
    let inputs = tensor!([[1.0, 2.0, 3.0], [4.0, 5.0, 6.0], [7.0, 8.0, 9.0]]);
    let model = MaxPooling1DBuilder::default()
        .kernel_size([2])
        .stride([1])
        .build();
    let output = model(&inputs);
    assert_tensor_eq!(output, tensor!([[2., 3.], [5., 6.], [8., 9.]]));
}

#[test]
fn alexnet_test() {
    let num_classes = 100;
    let inputs = Tensor::rand(&[1, 3, 224, 224], (Kind::Double, Device::Cpu));
    let net = alexnet(num_classes, 0.5, true);
    let output = net(&inputs);
    assert!(output.size2().unwrap().1 == num_classes);
}

#[test]
fn batchnorm_test() {
    let bn1d_2 = BatchNorm1dBuilder::default()
        .num_features(4)
        .affine(false)
        .build();
    let input1 = tensor!([[2., 3., 4., 5.], [3., 4., 5., 6.], [4., 5., 6., 7.]]);
    let _output1 = bn1d_2(&input1);

    let bn1d_3 = BatchNorm1dBuilder::default().num_features(2).build();
    let input2 = tensor!([
        [[2., 3., 4., 5.], [2., 3., 4., 5.]],
        [[2., 3., 4., 5.], [2., 3., 4., 5.]]
    ]);
    let _output2 = bn1d_3(&input2);

    let bn2d = BatchNorm2dBuilder::default().num_features(3).build();
    let input3 = Tensor::ones(&[6, 3, 5, 14], (Kind::Double, Device::Cpu));
    let _output3 = bn2d(&input3);

    let bn3d = BatchNorm3dBuilder::default().num_features(8).build();
    let input4 = Tensor::ones(&[6, 8, 5, 14, 11], (Kind::Double, Device::Cpu));
    let _output4 = bn3d(&input4);
}
#[test]
fn layernorm() {
    let ln = LayerNormBuilder::default().shape(vec![3, 5, 2]).build();
    let input = Tensor::ones(&[6, 3, 5, 2], (Kind::Double, Device::Cpu));
    ln(&input).print();
}

#[test]
fn vgg_test() {
    let num_classes = 100;
    let inputs = Tensor::rand(&[1, 3, 224, 224], (Kind::Double, Device::Cpu));
    let net = vgg(VggType::Vgg11, num_classes, 0.5, true);
    let output = net(&inputs);
    assert!(output.size2().unwrap().1 == num_classes);
}

#[test]
fn resnet_test() {
    // let x = tensor!([[1, 2], [2, 3], [3, 1]]);
    // let y = tensor!([[2, 2], [2, 3], [1, 2]]);
    // let temp = x
    //     .eq_tensor(&y)
    //     .sum_dim_intlist(&[1], false, Kind::Float)
    //     .mean(Kind::Float);
    // let mut acc = Tensor::zeros(&[1], (Kind::Float, Device::Cpu));
    // acc += temp;
    let num_classes = 100;
    let inputs = Tensor::rand(&[1, 3, 224, 224], (Kind::Double, Device::Cpu));
    let net = resnet50(num_classes);
    let output = net(&inputs);
    assert!(output.size2().unwrap().1 == num_classes);
}
#[test]
fn cifar10_test() {
    let num_classes = 10;
<<<<<<< HEAD
    let batch_size = 32;
    let device = Device::Cuda(0);
    let model = resnet50(num_classes).to(device);
    let mut optimizer = opt_with_sched(
        model.training_parameters(),
        rmsprop(0.03, 0.99),
        cosine_annealing_lr(200, 100, 0.01),
=======
    let batch_size = 128;
    let device = Device::Cuda(0);
    let model = resnet50(num_classes).to(device);
    let mut optimizer = Optimizer::new(
        model.training_parameters(),
        gradient_descent(0.0001),
        Some(ConstantScheduler::new()),
>>>>>>> d5d35a34
    );
    let classes_vec = vec![
        (0, "airplane".to_string()),
        (1, "automobile".to_string()),
        (2, "bird".to_string()),
        (3, "cat".to_string()),
        (4, "deer".to_string()),
        (5, "dog".to_string()),
        (6, "frog".to_string()),
        (7, "horse".to_string()),
        (8, "ship".to_string()),
        (9, "truck".to_string()),
    ];
    let classes_map: BTreeMap<_, _> = classes_vec.into_iter().collect();
    let mut cifar_dataset = TensorDataset::default();
    let mut valid_dataset = TensorDataset::default();
    for (id, class) in &classes_map {
        let train_path = "dataset/cifar10/train/";
        let valid_path = "dataset/cifar10/val/";
        let id = id.to_owned();
        let train_temp_dataset =
            DynImageDataset::from_image_folder(&(train_path.to_owned() + class), ())
                // .map::<DynImageDataset, _>(image_mappings::resize(224, 224))
                .map::<UnsupervisedTensorDataset, _>(image_mappings::to_tensor(
                    DynamicImage::into_rgb32f,
                ))
                .map::<TensorDataset, _>(move |inputs: Arc<Tensor>| {
                    let new_inputs = inputs.permute(&[2, 0, 1]);
                    (Arc::new(new_inputs), Arc::new(Tensor::from(id)))
                })
                .to(device);
        let valid_temp_dataset =
            DynImageDataset::from_image_folder(&(valid_path.to_owned() + class), ())
                // .map::<DynImageDataset, _>(image_mappings::resize(224, 224))
                .map::<UnsupervisedTensorDataset, _>(image_mappings::to_tensor(
                    DynamicImage::into_rgb32f,
                ))
                .map::<TensorDataset, _>(move |inputs: Arc<Tensor>| {
                    let new_inputs = inputs.permute(&[2, 0, 1]);
                    (Arc::new(new_inputs), Arc::new(Tensor::from(id)))
                })
                .to(device);
        cifar_dataset = cifar_dataset
            .into_iter()
            .chain(train_temp_dataset.into_iter())
            .collect();
        valid_dataset = valid_dataset
            .into_iter()
            .chain(valid_temp_dataset.into_iter())
            .collect();
        println!("Class {} is loaded.", *class);
    }
    let cifar_dataloader = cifar_dataset.into_loader(
        DataLoaderConfigBuilder::default()
            .batch_size(batch_size)
            .shuffle(true)
            .build()
            .unwrap(),
    );
    let valid_dataloader = valid_dataset.into_loader(
        DataLoaderConfigBuilder::default()
            .batch_size(batch_size)
            .shuffle(true)
            .build()
            .unwrap(),
    );
    println!("DataLoader is prepared.");
    let onehot = OneHot::new(num_classes);
<<<<<<< HEAD
    for _ in 1..50 {
=======
    for _ in 1..5 {
>>>>>>> d5d35a34
        let epoch_loader = cifar_dataloader.clone();
        let valid_loader = valid_dataloader.clone();
        for (img, label) in epoch_loader {
            // label.print();
            // break;
            model.zero_grad();
            let output = model(&img.to_kind(Kind::Double));
            let loss = output.mse_loss(
                &(onehot)(&label.to_kind(Kind::Int64)).to_kind(Kind::Double),
                Reduction::Mean,
            );
            loss.backward();
            // loss.print();
            // println!("{}", optimizer.opt.learning_rate());
            optimizer.step();
        }
        model.eval(true);
        let mut acc = Tensor::zeros(&[1], (Kind::Float, device));
        let mut now_bnum = 0;
        for (img, label) in valid_loader {
            no_grad(|| {
                let output = model(&img.to_kind(Kind::Double));
                let output = output.argmax(1, false);
                let bacc = output.eq_tensor(&label).mean(Kind::Float);
                acc += bacc;
                now_bnum += 1;
            });
        }
        acc = acc / now_bnum;
        acc.print();
        model.train(true);
        // break;
    }
}<|MERGE_RESOLUTION|>--- conflicted
+++ resolved
@@ -12,12 +12,7 @@
     LayerNormBuilder, LinearBuilder, MaxPooling1DBuilder, Trainable, VggType,
 };
 use raddar::optim::{
-<<<<<<< HEAD
     cosine_annealing_lr, opt_with_sched, rmsprop, Optimizer, RMSPropBuilder, StepLRBuilder,
-=======
-    gradient_descent, ConstantScheduler, Optimizer,
-    RMSPropBuilder, StepLRBuilder,
->>>>>>> d5d35a34
 };
 use raddar::{assert_tensor_eq, named_seq, seq, tensor};
 
@@ -35,7 +30,9 @@
         // LeakyReLU::new(0.01),
     )
     .to(tch::Device::Cuda(0));
-    model.module_mut().push(LinearBuilder::default().input_dim(1).output_dim(1).build());
+    model
+        .module_mut()
+        .push(LinearBuilder::default().input_dim(1).output_dim(1).build());
     assert!(model.parameters().contains_key("1.weight"));
     let mut optimizer = Optimizer::new(
         // TODO: Replace training parameters with all the parameters of the model
@@ -158,7 +155,6 @@
 #[test]
 fn cifar10_test() {
     let num_classes = 10;
-<<<<<<< HEAD
     let batch_size = 32;
     let device = Device::Cuda(0);
     let model = resnet50(num_classes).to(device);
@@ -166,15 +162,6 @@
         model.training_parameters(),
         rmsprop(0.03, 0.99),
         cosine_annealing_lr(200, 100, 0.01),
-=======
-    let batch_size = 128;
-    let device = Device::Cuda(0);
-    let model = resnet50(num_classes).to(device);
-    let mut optimizer = Optimizer::new(
-        model.training_parameters(),
-        gradient_descent(0.0001),
-        Some(ConstantScheduler::new()),
->>>>>>> d5d35a34
     );
     let classes_vec = vec![
         (0, "airplane".to_string()),
@@ -190,6 +177,7 @@
     ];
     let classes_map: BTreeMap<_, _> = classes_vec.into_iter().collect();
     let mut cifar_dataset = TensorDataset::default();
+    let mut valid_dataset = TensorDataset::default();
     let mut valid_dataset = TensorDataset::default();
     for (id, class) in &classes_map {
         let train_path = "dataset/cifar10/train/";
@@ -243,15 +231,12 @@
     );
     println!("DataLoader is prepared.");
     let onehot = OneHot::new(num_classes);
-<<<<<<< HEAD
     for _ in 1..50 {
-=======
-    for _ in 1..5 {
->>>>>>> d5d35a34
         let epoch_loader = cifar_dataloader.clone();
         let valid_loader = valid_dataloader.clone();
         for (img, label) in epoch_loader {
             // label.print();
+            // break;
             // break;
             model.zero_grad();
             let output = model(&img.to_kind(Kind::Double));
